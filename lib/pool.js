--- conflicted
+++ resolved
@@ -81,14 +81,8 @@
             _this.daemon.cmd('submitblock',
                 [blockHex],
                 function(error, result){
-<<<<<<< HEAD
-                    console.log(JSON.stringify([error,result]));
                     emitLog('submitblock', JSON.stringify([error,result]));
                     
-                    
-=======
-                    emitLog('submitBlockResult', result);
->>>>>>> 6dde2383
                     if (error)
                         emitErrorLog('submitblock', 'rpc error when submitting block with submitblock')
                     else
@@ -100,11 +94,8 @@
             _this.daemon.cmd('getblocktemplate',
                 [{'mode': 'submit', 'data': blockHex}],
                 function(error, result){
-<<<<<<< HEAD
-                    console.log(error, result);
-=======
-                    emitLog('submitBlockResult', result);
->>>>>>> 6dde2383
+                    emitLog('submitblock', JSON.stringify([error,result]));
+
                     if (error)
                         emitErrorLog('submitblock', 'rpc error when submitting block with getblocktemplate')
                     else
