var events = require('events');
var crypto = require('crypto');

var bignum = require('bignum');

var scrypt = require('scrypt256-hash');
var quark = require('quark-hash');
var scryptJane = require('scrypt-jane-hash');
var x11 = require('x11-hash');


var util = require('./util.js');
var blockTemplate = require('./blockTemplate.js');



//Unique extranonce per subscriber
var ExtraNonceCounter = function(configInstanceId){

    var instanceId = configInstanceId || crypto.randomBytes(4).readUInt32LE(0);
    var counter = instanceId << 27;
<<<<<<< HEAD
    var size = util.packUInt32BE(Math.abs(counter)).length;
=======
>>>>>>> 25df4269

    this.next = function(){
        var extraNonce = util.packUInt32BE(Math.abs(counter++));
        return extraNonce.toString('hex');
    };

    this.size = 4; //bytes
};

//Unique job per new block template
var JobCounter = function(){
    var counter = 0;

    this.next = function(){
        counter++;
        if (counter % 0xffff === 0)
            counter = 1;
        return this.cur();
    };

    this.cur = function () {
        return counter.toString(16);
    };
};

/**
 * Emits:
 * - newBlock(blockTemplate) - When a new block (previously unknown to the JobManager) is added, use this event to broadcast new jobs
 * - share(shareData, blockHex) - When a worker submits a share. It will have blockHex if a block was found
**/
var JobManager = module.exports = function JobManager(options){

    //private members

    var _this = this;
    var jobCounter = new JobCounter();
    //var jobs = {};

    /**
     * It only checks if the blockTemplate is already in our jobs list.
     * @returns true if it's a new block, false otherwise.
     * used by onNewTemplate
    **/
    function CheckNewIfNewBlock(prevBlockHash){
        if (typeof(_this.currentJob) === 'undefined') {
            return true;
        } else if (_this.currentJob.rpcData.previousblockhash !== prevBlockHash) {
            return true;
        } else {
            return false;
        }

        /*var newBlock = true;
        for(var job in jobs){
            if (jobs[job].rpcData.previousblockhash === prevBlockHash) {
                newBlock = false;
            }
        }
        return newBlock;*/

    }


    //Which number to use as dividend when converting difficulty to target
    var diffDividend = (function(){
        switch(options.algorithm){
            case 'sha256':
                return 0x00000000ffff0000000000000000000000000000000000000000000000000000;
            case 'scrypt':
            case 'scrypt-jane':
                return 0x0000ffff00000000000000000000000000000000000000000000000000000000;
            case 'quark':
            case 'x11':
                return 0x000000ffff000000000000000000000000000000000000000000000000000000;
        }
    })();


    //On initialization lets figure out which hashing algorithm to use
    var hashDigest = (function(){
        switch(options.algorithm){
            case 'sha256':
                return function(){
                    return util.doublesha.apply(this, arguments);
                }
            case 'scrypt':
                return function(){
                    return scrypt.digest.apply(this, arguments);
                }
            case 'scrypt-jane':
                return function(){
                    return scryptJane.digest.apply(this, arguments);
                }
            case 'quark':
                return function(){
                    return quark.digest.apply(this, arguments);
                }
            case 'x11':
                return function(){
                    return x11.digest.apply(this, arguments);
                }
        }
    })();

    
    //public members

    this.extraNonceCounter     = new ExtraNonceCounter(options.instanceId);
    this.extraNoncePlaceholder = new Buffer('f000000ff111111f', 'hex');
    this.extraNonce2Size       = this.extraNoncePlaceholder.length - this.extraNonceCounter.size();

    this.currentJob;

    this.processTemplate = function(rpcData, publicKey){
        if (CheckNewIfNewBlock(rpcData.previousblockhash)){

            var tmpBlockTemplate = new blockTemplate(
                jobCounter.next(),
                rpcData,
                publicKey,
                _this.extraNoncePlaceholder,
                options.reward,
                options.txMessages
            );

            //jobs[tmpBlockTemplate.jobId] = tmpBlockTemplate;

            this.currentJob = tmpBlockTemplate;
            _this.emit('newBlock', tmpBlockTemplate);
        }
    };

    this.processShare = function(jobId, difficulty, extraNonce1, extraNonce2, nTime, nonce, ipAddress, workerName){
        console.log(difficulty);
        var shareError = function(error){
            _this.emit('share', {
                job: jobId,
                ip: ipAddress,
                worker: workerName,
                difficulty: difficulty,
                error: error[1]
            });
            return {error: error, result: null};
        };

        var submitTime = Date.now() / 1000 | 0;

        if (extraNonce2.length / 2 !== _this.extraNonce2Size)
            return shareError([20, 'incorrect size of extranonce2']);

        var job = this.currentJob;
        //var job = jobs[jobId];

        if (typeof job === 'undefined' || job.jobId != jobId ) {
            return shareError([21, 'job not found']);
        }

        if (nTime.length !== 8) {
            return shareError([20, 'incorrect size of ntime']);
        }

        var nTimeInt = parseInt(nTime, 16);
        if (nTimeInt < job.rpcData.curtime || nTimeInt > submitTime + 7200) {
            return shareError([20, 'ntime out of range']);
        }

        if (nonce.length !== 8) {
            return shareError([20, 'incorrect size of nonce']);
        }

        if (!job.registerSubmit(extraNonce1, extraNonce2, nTime, nonce)) {
            return shareError([22, 'duplicate share']);
        }


        var extraNonce1Buffer = new Buffer(extraNonce1, 'hex');
        var extraNonce2Buffer = new Buffer(extraNonce2, 'hex');

        var coinbaseBuffer = job.serializeCoinbase(extraNonce1Buffer, extraNonce2Buffer);
        var coinbaseHash   = util.doublesha(coinbaseBuffer);

        var merkleRoot = util.reverseBuffer(job.merkleTree.withFirst(coinbaseHash)).toString('hex');

        var headerBuffer = job.serializeHeader(merkleRoot, nTime, nonce);
        var headerHash   = hashDigest(headerBuffer, nTimeInt);
        var headerBigNum = bignum.fromBuffer(headerHash, {endian: 'little', size: 32});

        var blockHash;
        var blockHex;


        if (job.target.ge(headerBigNum)){
            blockHex = job.serializeBlock(headerBuffer, coinbaseBuffer).toString('hex');
            blockHash = util.reverseBuffer(util.doublesha(headerBuffer)).toString('hex');
        }
        else {
            var targetUser = bignum(diffDividend / difficulty);
            if (headerBigNum.gt(targetUser)){
                return shareError([23, 'low difficulty share']);
            }
        }
        if (!!blockHex) {
            _this.emit('debugBlockShare', 
                {
                    'extraNonce1': extraNonce1,
                    'extraNonce2': extraNonce2,
                    'nTime': nTime,
                    'nonce': nonce,
                    'headerBuffer': headerBuffer.toString('hex'),
                    'headerHash': headerHash.toString('hex'),
                    'blockHex': blockHex,
                    'blockHash': blockHash
                }
            );
        }

        _this.emit('share', {
            job: jobId,
            ip: ipAddress,
            worker: workerName,
            difficulty: difficulty,
            solution: blockHash
        }, blockHex);

        return {result: true, error: null, solution: blockHash};
    };
};
JobManager.prototype.__proto__ = events.EventEmitter.prototype;<|MERGE_RESOLUTION|>--- conflicted
+++ resolved
@@ -19,10 +19,6 @@
 
     var instanceId = configInstanceId || crypto.randomBytes(4).readUInt32LE(0);
     var counter = instanceId << 27;
-<<<<<<< HEAD
-    var size = util.packUInt32BE(Math.abs(counter)).length;
-=======
->>>>>>> 25df4269
 
     this.next = function(){
         var extraNonce = util.packUInt32BE(Math.abs(counter++));
@@ -132,7 +128,7 @@
 
     this.extraNonceCounter     = new ExtraNonceCounter(options.instanceId);
     this.extraNoncePlaceholder = new Buffer('f000000ff111111f', 'hex');
-    this.extraNonce2Size       = this.extraNoncePlaceholder.length - this.extraNonceCounter.size();
+    this.extraNonce2Size       = this.extraNoncePlaceholder.length - this.extraNonceCounter.size;
 
     this.currentJob;
 
